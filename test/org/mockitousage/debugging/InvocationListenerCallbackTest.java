<<<<<<< HEAD
/*
 * Copyright (c) 2007 Mockito contributors
 * This program is made available under the terms of the MIT License.
 */
=======
/*
 * Copyright (c) 2007 Mockito contributors
 * This program is made available under the terms of the MIT License.
 */
>>>>>>> 2881aefc
package org.mockitousage.debugging;

import org.junit.Test;
import org.mockito.InOrder;
import org.mockito.invocation.DescribedInvocation;
import org.mockito.listeners.InvocationListener;
import org.mockito.listeners.MethodInvocationReport;

import static org.fest.assertions.Assertions.assertThat;
import static org.junit.Assert.fail;
import static org.mockito.BDDMockito.given;
import static org.mockito.BDDMockito.willReturn;
import static org.mockito.Mockito.*;


/**
 * Ensures that custom listeners can be registered and will be called every time
 * a method on a mock is invoked.
 */
public class InvocationListenerCallbackTest {

    // Cannot use a mockito-mock here: during stubbing, the listener1 will be called
    // and mockito will confuse the mocks.
    private RememberingListener listener1 = new RememberingListener();
    private RememberingListener listener2 = new RememberingListener();

    @Test
    public void should_call_single_listener_when_mock_return_normally() throws Exception {
        // given
        Foo foo = mock(Foo.class, withSettings().invocationListeners(listener1));
        willReturn("basil").given(foo).giveMeSomeString("herb");

        // when
        foo.giveMeSomeString("herb");

        // then
        assertThatHasBeenNotified(listener1, "basil", getClass().getSimpleName());
    }

    @Test
    public void should_call_all_listener_when_mock_return_normally() throws Exception {
        // given
        Foo foo = mock(Foo.class, withSettings().invocationListeners(listener1, listener2));
        given(foo.giveMeSomeString("herb")).willReturn("rosemary");

        // when
        foo.giveMeSomeString("herb");

        // then
        assertThatHasBeenNotified(listener1, "rosemary", getClass().getSimpleName());
        assertThatHasBeenNotified(listener2, "rosemary", getClass().getSimpleName());
    }


    @Test
    public void should_call_all_listener_when_mock_throws_exception() throws Exception {
        // given
        InvocationListener listener1 = mock(InvocationListener.class, "listener1");
        InvocationListener listener2 = mock(InvocationListener.class, "listener2");
        Foo foo = mock(Foo.class, withSettings().invocationListeners(listener1, listener2));
        doThrow(new OvenNotWorking()).when(foo).doSomething("cook");

        // when
        try {
            foo.doSomething("cook");
            fail("Exception expected.");
        } catch (OvenNotWorking actualException) {
            // then
            InOrder orderedVerify = inOrder(listener1, listener2);
            orderedVerify.verify(listener1).reportInvocation(any(MethodInvocationReport.class));
            orderedVerify.verify(listener2).reportInvocation(any(MethodInvocationReport.class));
        }
    }

    static class OvenNotWorking extends RuntimeException { }

    private void assertThatHasBeenNotified(RememberingListener listener, Object returned, String location) {
        assertThat(listener.returnValue).isEqualTo(returned);
        assertThat(listener.invocation).isNotNull();
        assertThat(listener.locationOfStubbing).contains(getClass().getSimpleName());
    }

    private static class RememberingListener implements InvocationListener {
        DescribedInvocation invocation;
        Object returnValue;
        String locationOfStubbing;

        public void reportInvocation(MethodInvocationReport mcr) {
            this.invocation = mcr.getInvocation();
            this.returnValue = mcr.getReturnedValue();
            this.locationOfStubbing = mcr.getLocationOfStubbing();
        }
    }
}
<|MERGE_RESOLUTION|>--- conflicted
+++ resolved
@@ -1,105 +1,98 @@
-<<<<<<< HEAD
 /*
  * Copyright (c) 2007 Mockito contributors
  * This program is made available under the terms of the MIT License.
  */
-=======
-/*
- * Copyright (c) 2007 Mockito contributors
- * This program is made available under the terms of the MIT License.
- */
->>>>>>> 2881aefc
-package org.mockitousage.debugging;
-
-import org.junit.Test;
-import org.mockito.InOrder;
-import org.mockito.invocation.DescribedInvocation;
-import org.mockito.listeners.InvocationListener;
-import org.mockito.listeners.MethodInvocationReport;
-
-import static org.fest.assertions.Assertions.assertThat;
-import static org.junit.Assert.fail;
-import static org.mockito.BDDMockito.given;
-import static org.mockito.BDDMockito.willReturn;
-import static org.mockito.Mockito.*;
-
-
-/**
- * Ensures that custom listeners can be registered and will be called every time
- * a method on a mock is invoked.
- */
-public class InvocationListenerCallbackTest {
-
-    // Cannot use a mockito-mock here: during stubbing, the listener1 will be called
-    // and mockito will confuse the mocks.
-    private RememberingListener listener1 = new RememberingListener();
-    private RememberingListener listener2 = new RememberingListener();
-
-    @Test
-    public void should_call_single_listener_when_mock_return_normally() throws Exception {
-        // given
-        Foo foo = mock(Foo.class, withSettings().invocationListeners(listener1));
-        willReturn("basil").given(foo).giveMeSomeString("herb");
-
-        // when
-        foo.giveMeSomeString("herb");
-
-        // then
-        assertThatHasBeenNotified(listener1, "basil", getClass().getSimpleName());
-    }
-
-    @Test
-    public void should_call_all_listener_when_mock_return_normally() throws Exception {
-        // given
-        Foo foo = mock(Foo.class, withSettings().invocationListeners(listener1, listener2));
-        given(foo.giveMeSomeString("herb")).willReturn("rosemary");
-
-        // when
-        foo.giveMeSomeString("herb");
-
-        // then
-        assertThatHasBeenNotified(listener1, "rosemary", getClass().getSimpleName());
-        assertThatHasBeenNotified(listener2, "rosemary", getClass().getSimpleName());
-    }
-
-
-    @Test
-    public void should_call_all_listener_when_mock_throws_exception() throws Exception {
-        // given
-        InvocationListener listener1 = mock(InvocationListener.class, "listener1");
-        InvocationListener listener2 = mock(InvocationListener.class, "listener2");
-        Foo foo = mock(Foo.class, withSettings().invocationListeners(listener1, listener2));
-        doThrow(new OvenNotWorking()).when(foo).doSomething("cook");
-
-        // when
-        try {
-            foo.doSomething("cook");
-            fail("Exception expected.");
-        } catch (OvenNotWorking actualException) {
-            // then
-            InOrder orderedVerify = inOrder(listener1, listener2);
-            orderedVerify.verify(listener1).reportInvocation(any(MethodInvocationReport.class));
-            orderedVerify.verify(listener2).reportInvocation(any(MethodInvocationReport.class));
-        }
-    }
-
-    static class OvenNotWorking extends RuntimeException { }
-
-    private void assertThatHasBeenNotified(RememberingListener listener, Object returned, String location) {
-        assertThat(listener.returnValue).isEqualTo(returned);
-        assertThat(listener.invocation).isNotNull();
-        assertThat(listener.locationOfStubbing).contains(getClass().getSimpleName());
-    }
-
-    private static class RememberingListener implements InvocationListener {
-        DescribedInvocation invocation;
-        Object returnValue;
-        String locationOfStubbing;
-
-        public void reportInvocation(MethodInvocationReport mcr) {
-            this.invocation = mcr.getInvocation();
-            this.returnValue = mcr.getReturnedValue();
-            this.locationOfStubbing = mcr.getLocationOfStubbing();
-        }
-    }
-}
+package org.mockitousage.debugging;
+
+import org.junit.Test;
+import org.mockito.InOrder;
+import org.mockito.invocation.DescribedInvocation;
+import org.mockito.listeners.InvocationListener;
+import org.mockito.listeners.MethodInvocationReport;
+
+import static org.fest.assertions.Assertions.assertThat;
+import static org.junit.Assert.fail;
+import static org.mockito.BDDMockito.given;
+import static org.mockito.BDDMockito.willReturn;
+import static org.mockito.Mockito.*;
+
+
+/**
+ * Ensures that custom listeners can be registered and will be called every time
+ * a method on a mock is invoked.
+ */
+public class InvocationListenerCallbackTest {
+
+    // Cannot use a mockito-mock here: during stubbing, the listener1 will be called
+    // and mockito will confuse the mocks.
+    private RememberingListener listener1 = new RememberingListener();
+    private RememberingListener listener2 = new RememberingListener();
+
+    @Test
+    public void should_call_single_listener_when_mock_return_normally() throws Exception {
+        // given
+        Foo foo = mock(Foo.class, withSettings().invocationListeners(listener1));
+        willReturn("basil").given(foo).giveMeSomeString("herb");
+
+        // when
+        foo.giveMeSomeString("herb");
+
+        // then
+        assertThatHasBeenNotified(listener1, "basil", getClass().getSimpleName());
+    }
+
+    @Test
+    public void should_call_all_listener_when_mock_return_normally() throws Exception {
+        // given
+        Foo foo = mock(Foo.class, withSettings().invocationListeners(listener1, listener2));
+        given(foo.giveMeSomeString("herb")).willReturn("rosemary");
+
+        // when
+        foo.giveMeSomeString("herb");
+
+        // then
+        assertThatHasBeenNotified(listener1, "rosemary", getClass().getSimpleName());
+        assertThatHasBeenNotified(listener2, "rosemary", getClass().getSimpleName());
+    }
+
+
+    @Test
+    public void should_call_all_listener_when_mock_throws_exception() throws Exception {
+        // given
+        InvocationListener listener1 = mock(InvocationListener.class, "listener1");
+        InvocationListener listener2 = mock(InvocationListener.class, "listener2");
+        Foo foo = mock(Foo.class, withSettings().invocationListeners(listener1, listener2));
+        doThrow(new OvenNotWorking()).when(foo).doSomething("cook");
+
+        // when
+        try {
+            foo.doSomething("cook");
+            fail("Exception expected.");
+        } catch (OvenNotWorking actualException) {
+            // then
+            InOrder orderedVerify = inOrder(listener1, listener2);
+            orderedVerify.verify(listener1).reportInvocation(any(MethodInvocationReport.class));
+            orderedVerify.verify(listener2).reportInvocation(any(MethodInvocationReport.class));
+        }
+    }
+
+    static class OvenNotWorking extends RuntimeException { }
+
+    private void assertThatHasBeenNotified(RememberingListener listener, Object returned, String location) {
+        assertThat(listener.returnValue).isEqualTo(returned);
+        assertThat(listener.invocation).isNotNull();
+        assertThat(listener.locationOfStubbing).contains(getClass().getSimpleName());
+    }
+
+    private static class RememberingListener implements InvocationListener {
+        DescribedInvocation invocation;
+        Object returnValue;
+        String locationOfStubbing;
+
+        public void reportInvocation(MethodInvocationReport mcr) {
+            this.invocation = mcr.getInvocation();
+            this.returnValue = mcr.getReturnedValue();
+            this.locationOfStubbing = mcr.getLocationOfStubbing();
+        }
+    }
+}