--- conflicted
+++ resolved
@@ -1,227 +1,220 @@
-<<<<<<< HEAD
 /*
  * Copyright (c) 2007 Mockito contributors
  * This program is made available under the terms of the MIT License.
  */
-=======
-/*
- * Copyright (c) 2007 Mockito contributors
- * This program is made available under the terms of the MIT License.
- */
->>>>>>> 2881aefc
-package org.mockitousage;
-
-import java.io.IOException;
-import java.nio.charset.CharacterCodingException;
-import java.util.Collection;
-import java.util.LinkedList;
-import java.util.List;
-import java.util.Map;
-import java.util.Set;
-
-public interface IMethods {
-
-    boolean booleanReturningMethod();
-    
-    Boolean booleanObjectReturningMethod();
-
-    byte byteReturningMethod();
-    
-    Byte byteObjectReturningMethod();
-
-    short shortReturningMethod();
-    
-    Short shortObjectReturningMethod();
-
-    char charReturningMethod();
-    
-    Character charObjectReturningMethod();
-
-    int intReturningMethod();
-    
-    Integer integerReturningMethod();
-
-    long longReturningMethod();
-    
-    Long longObjectReturningMethod();
-
-    float floatReturningMethod();
-    
-    Float floatObjectReturningMethod();
-
-    double doubleReturningMethod();
-    
-    Double doubleObjectReturningMethod();
-
-    Object objectReturningMethod(Object ... objects);
-    
-    Object objectReturningMethodNoArgs();
-
-    String oneArg(boolean value);
-    
-    String oneArg(Boolean value);
-
-    String forBoolean(Boolean value);
-
-    String oneArg(byte value);
-    
-    String oneArg(Byte value);
-
-    String forByte(Byte value);
-    
-    String oneArg(short value);
-
-    String oneArg(Short value);
-    
-    String forShort(Short value);
-    
-    String oneArg(char value);
-    
-    String oneArg(Character value);
-    
-    String forCharacter(Character value);
-
-    String oneArg(int value);
-    
-    String oneArg(Integer value);
-    
-    String forInteger(Integer value);
-
-    String oneArg(long value);
-
-    String oneArg(Long value);
-    
-    String forLong(Long value);
-    
-    String oneArg(float value);
-
-    String oneArg(Float value);
-    
-    String forFloat(Float value);
-    
-    String oneArg(double value);
-
-    String oneArg(Double value);
-    
-    String forDouble(Double value);
-    
-    String oneArg(Object value);
-
-    String oneArg(String value);
-
-    String throwsNothing(boolean value);
-
-    String throwsIOException(int count) throws IOException;
-
-    String throwsError(int count);
-
-    String simpleMethod();
-    
-    String differentMethod();
-    
-    String differentMethod(String argument);
-    
-    String otherMethod();
-
-    String simpleMethod(String argument);
-    
-    String simpleMethod(Collection<?> collection);
-    
-    String simpleMethod(Object argument);
-    
-    String simpleMethod(int argument);
-    
-    String simpleMethod(String argOne, Integer argTwo);
-    
-    String simpleMethod(String one, Integer two, Integer three, Integer four, Integer five);
-    
-    String simpleMethod(String one, String[] two);
-
-    Object threeArgumentMethod(int valueOne, Object valueTwo, String valueThree);
-
-    void twoArgumentMethod(int one, int two);
-
-    void arrayMethod(String[] strings);
-
-    String oneArray(boolean[] array);
-
-    String oneArray(byte[] array);
-
-    String oneArray(char[] array);
-
-    String oneArray(double[] array);
-
-    String oneArray(float[] array);
-
-    String oneArray(int[] array);
-
-    String oneArray(long[] array);
-
-    String oneArray(short[] array);
-
-    String oneArray(Object[] array);
-    
-    String canThrowException() throws CharacterCodingException; 
-
-    String oneArray(String[] array);
-
-    void varargsString(int i, String... string);
-
-    Object varargsObject(int i, Object... object);
-    
-    int varargs(Object ... object);
-
-    String varargsReturningString(Object ... object);
-
-    int varargs(String ... string);
-
-    void mixedVarargs(Object i, String ... string);
-
-    List<String> listReturningMethod(Object ... objects);
-    
-    LinkedList<String> linkedListReturningMethod();
-    
-    String toString();
-    
-    String toString(String foo);
-
-    void voidMethod();
-
-    String forList(List<String> list);
-    
-    String forSet(Set<String> anySet);
-
-    String forMap(Map<String, String> map);
-    
-    String forCollection(Collection<String> collection);
-
-    Object[] arrayReturningMethod();
-
-    IMethods iMethodsReturningMethod();
-
-    String stringReturningMethod();
-
-    Object objectArgMethod(Object str);
-
-    Object listArgMethod(List<String> list);
-    
-    Object collectionArgMethod(Collection<String> collection);
-
-    Object setArgMethod(Set<String> set);
-
-    void longArg(long longArg);
-
-    void intArgumentMethod(int i);
-
-    int intArgumentReturningInt(int i);
-
-    boolean equals(String str);
-
-    boolean equals();
-
-    int hashCode(String str);
-
-    int toIntPrimitive(Integer i);
-
-    Integer toIntWrapper(int i);
+package org.mockitousage;
+
+import java.io.IOException;
+import java.nio.charset.CharacterCodingException;
+import java.util.Collection;
+import java.util.LinkedList;
+import java.util.List;
+import java.util.Map;
+import java.util.Set;
+
+public interface IMethods {
+
+    boolean booleanReturningMethod();
+    
+    Boolean booleanObjectReturningMethod();
+
+    byte byteReturningMethod();
+    
+    Byte byteObjectReturningMethod();
+
+    short shortReturningMethod();
+    
+    Short shortObjectReturningMethod();
+
+    char charReturningMethod();
+    
+    Character charObjectReturningMethod();
+
+    int intReturningMethod();
+    
+    Integer integerReturningMethod();
+
+    long longReturningMethod();
+    
+    Long longObjectReturningMethod();
+
+    float floatReturningMethod();
+    
+    Float floatObjectReturningMethod();
+
+    double doubleReturningMethod();
+    
+    Double doubleObjectReturningMethod();
+
+    Object objectReturningMethod(Object ... objects);
+    
+    Object objectReturningMethodNoArgs();
+
+    String oneArg(boolean value);
+    
+    String oneArg(Boolean value);
+
+    String forBoolean(Boolean value);
+
+    String oneArg(byte value);
+    
+    String oneArg(Byte value);
+
+    String forByte(Byte value);
+    
+    String oneArg(short value);
+
+    String oneArg(Short value);
+    
+    String forShort(Short value);
+    
+    String oneArg(char value);
+    
+    String oneArg(Character value);
+    
+    String forCharacter(Character value);
+
+    String oneArg(int value);
+    
+    String oneArg(Integer value);
+    
+    String forInteger(Integer value);
+
+    String oneArg(long value);
+
+    String oneArg(Long value);
+    
+    String forLong(Long value);
+    
+    String oneArg(float value);
+
+    String oneArg(Float value);
+    
+    String forFloat(Float value);
+    
+    String oneArg(double value);
+
+    String oneArg(Double value);
+    
+    String forDouble(Double value);
+    
+    String oneArg(Object value);
+
+    String oneArg(String value);
+
+    String throwsNothing(boolean value);
+
+    String throwsIOException(int count) throws IOException;
+
+    String throwsError(int count);
+
+    String simpleMethod();
+    
+    String differentMethod();
+    
+    String differentMethod(String argument);
+    
+    String otherMethod();
+
+    String simpleMethod(String argument);
+    
+    String simpleMethod(Collection<?> collection);
+    
+    String simpleMethod(Object argument);
+    
+    String simpleMethod(int argument);
+    
+    String simpleMethod(String argOne, Integer argTwo);
+    
+    String simpleMethod(String one, Integer two, Integer three, Integer four, Integer five);
+    
+    String simpleMethod(String one, String[] two);
+
+    Object threeArgumentMethod(int valueOne, Object valueTwo, String valueThree);
+
+    void twoArgumentMethod(int one, int two);
+
+    void arrayMethod(String[] strings);
+
+    String oneArray(boolean[] array);
+
+    String oneArray(byte[] array);
+
+    String oneArray(char[] array);
+
+    String oneArray(double[] array);
+
+    String oneArray(float[] array);
+
+    String oneArray(int[] array);
+
+    String oneArray(long[] array);
+
+    String oneArray(short[] array);
+
+    String oneArray(Object[] array);
+    
+    String canThrowException() throws CharacterCodingException; 
+
+    String oneArray(String[] array);
+
+    void varargsString(int i, String... string);
+
+    Object varargsObject(int i, Object... object);
+    
+    int varargs(Object ... object);
+
+    String varargsReturningString(Object ... object);
+
+    int varargs(String ... string);
+
+    void mixedVarargs(Object i, String ... string);
+
+    List<String> listReturningMethod(Object ... objects);
+    
+    LinkedList<String> linkedListReturningMethod();
+    
+    String toString();
+    
+    String toString(String foo);
+
+    void voidMethod();
+
+    String forList(List<String> list);
+    
+    String forSet(Set<String> anySet);
+
+    String forMap(Map<String, String> map);
+    
+    String forCollection(Collection<String> collection);
+
+    Object[] arrayReturningMethod();
+
+    IMethods iMethodsReturningMethod();
+
+    String stringReturningMethod();
+
+    Object objectArgMethod(Object str);
+
+    Object listArgMethod(List<String> list);
+    
+    Object collectionArgMethod(Collection<String> collection);
+
+    Object setArgMethod(Set<String> set);
+
+    void longArg(long longArg);
+
+    void intArgumentMethod(int i);
+
+    int intArgumentReturningInt(int i);
+
+    boolean equals(String str);
+
+    boolean equals();
+
+    int hashCode(String str);
+
+    int toIntPrimitive(Integer i);
+
+    Integer toIntWrapper(int i);
 }