<<<<<<< HEAD
/*
 * Copyright (c) 2007 Mockito contributors
 * This program is made available under the terms of the MIT License.
 */
=======
/*
 * Copyright (c) 2007 Mockito contributors
 * This program is made available under the terms of the MIT License.
 */
>>>>>>> 2881aefc
package org.mockito.exceptions.verification.junit;

@Deprecated
/**
 * @Deprecated. This class has been moved to internal packages because it was never meant to be public.
 * If you need it for extending Mockito please let us know. You can still use {@link org.mockito.internal.junit.JUnitTool}.
 * However, the package clearly states that the class in a part of a public API so it can change.
 */
public class JUnitTool {
    
    public static boolean hasJUnit() {
        return org.mockito.internal.junit.JUnitTool.hasJUnit();
    }

    public static AssertionError createArgumentsAreDifferentException(String message, String wanted, String actual)  {
        return org.mockito.internal.junit.JUnitTool.createArgumentsAreDifferentException(message, wanted, actual);
    }
}<|MERGE_RESOLUTION|>--- conflicted
+++ resolved
@@ -1,29 +1,22 @@
-<<<<<<< HEAD
 /*
  * Copyright (c) 2007 Mockito contributors
  * This program is made available under the terms of the MIT License.
  */
-=======
-/*
- * Copyright (c) 2007 Mockito contributors
- * This program is made available under the terms of the MIT License.
- */
->>>>>>> 2881aefc
-package org.mockito.exceptions.verification.junit;
-
-@Deprecated
-/**
- * @Deprecated. This class has been moved to internal packages because it was never meant to be public.
- * If you need it for extending Mockito please let us know. You can still use {@link org.mockito.internal.junit.JUnitTool}.
- * However, the package clearly states that the class in a part of a public API so it can change.
- */
-public class JUnitTool {
-    
-    public static boolean hasJUnit() {
-        return org.mockito.internal.junit.JUnitTool.hasJUnit();
-    }
-
-    public static AssertionError createArgumentsAreDifferentException(String message, String wanted, String actual)  {
-        return org.mockito.internal.junit.JUnitTool.createArgumentsAreDifferentException(message, wanted, actual);
-    }
+package org.mockito.exceptions.verification.junit;
+
+@Deprecated
+/**
+ * @Deprecated. This class has been moved to internal packages because it was never meant to be public.
+ * If you need it for extending Mockito please let us know. You can still use {@link org.mockito.internal.junit.JUnitTool}.
+ * However, the package clearly states that the class in a part of a public API so it can change.
+ */
+public class JUnitTool {
+    
+    public static boolean hasJUnit() {
+        return org.mockito.internal.junit.JUnitTool.hasJUnit();
+    }
+
+    public static AssertionError createArgumentsAreDifferentException(String message, String wanted, String actual)  {
+        return org.mockito.internal.junit.JUnitTool.createArgumentsAreDifferentException(message, wanted, actual);
+    }
 }