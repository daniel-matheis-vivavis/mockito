--- conflicted
+++ resolved
@@ -1,90 +1,83 @@
-<<<<<<< HEAD
 /*
  * Copyright (c) 2007 Mockito contributors
  * This program is made available under the terms of the MIT License.
  */
-=======
-/*
- * Copyright (c) 2007 Mockito contributors
- * This program is made available under the terms of the MIT License.
- */
->>>>>>> 2881aefc
-package org.mockito.internal;
-
-import org.mockito.exceptions.Reporter;
-import org.mockito.internal.listeners.NotifiedMethodInvocationReport;
-import org.mockito.internal.stubbing.InvocationContainer;
-import org.mockito.invocation.Invocation;
-import org.mockito.listeners.InvocationListener;
-import org.mockito.invocation.MockHandler;
-import org.mockito.mock.MockCreationSettings;
-import org.mockito.stubbing.Answer;
-import org.mockito.stubbing.VoidMethodStubbable;
-
-import java.util.List;
-
-/**
- * Handler, that call all listeners wanted for this mock, before delegating it
- * to the parameterized handler.
- *
- * Also imposterize MockHandlerImpl, delegate all call of InternalMockHandler to the real mockHandler
- */
-public class InvocationNotifierHandler<T> implements MockHandler, InternalMockHandler<T> {
-
-    private List<InvocationListener> invocationListeners;
-    private MockHandlerImpl<T> mockHandler;
-
-    public InvocationNotifierHandler(MockHandlerImpl<T> mockHandler, MockCreationSettings settings) {
-        this.mockHandler = mockHandler;
-        this.invocationListeners = settings.getInvocationListeners();
-    }
-
-    public Object handle(Invocation invocation) throws Throwable {
-        try {
-            Object returnedValue = mockHandler.handle(invocation);
-            notifyMethodCall(invocation, returnedValue);
-            return returnedValue;
-        } catch (Throwable t){
-            notifyMethodCallException(invocation, t);
-            throw t;
-        }
-    }
-
-
-	private void notifyMethodCall(Invocation invocation, Object returnValue) {
-		for (InvocationListener listener : invocationListeners) {
-            try {
-                listener.reportInvocation(new NotifiedMethodInvocationReport(invocation, returnValue));
-            } catch(Throwable listenerThrowable) {
-                new Reporter().invocationListenerThrewException(listener, listenerThrowable);
-            }
-        }
-	}
-
-    private void notifyMethodCallException(Invocation invocation, Throwable exception) {
-		for (InvocationListener listener : invocationListeners) {
-            try {
-                listener.reportInvocation(new NotifiedMethodInvocationReport(invocation, exception));
-            } catch(Throwable listenerThrowable) {
-                new Reporter().invocationListenerThrewException(listener, listenerThrowable);
-            }
-        }
-	}
-
-    public MockCreationSettings getMockSettings() {
-        return mockHandler.getMockSettings();
-    }
-
-    public VoidMethodStubbable<T> voidMethodStubbable(T mock) {
-        return mockHandler.voidMethodStubbable(mock);
-    }
-
-    public void setAnswersForStubbing(List<Answer> answers) {
-        mockHandler.setAnswersForStubbing(answers);
-    }
-
-    public InvocationContainer getInvocationContainer() {
-        return mockHandler.getInvocationContainer();
-    }
-
-}
+package org.mockito.internal;
+
+import org.mockito.exceptions.Reporter;
+import org.mockito.internal.listeners.NotifiedMethodInvocationReport;
+import org.mockito.internal.stubbing.InvocationContainer;
+import org.mockito.invocation.Invocation;
+import org.mockito.listeners.InvocationListener;
+import org.mockito.invocation.MockHandler;
+import org.mockito.mock.MockCreationSettings;
+import org.mockito.stubbing.Answer;
+import org.mockito.stubbing.VoidMethodStubbable;
+
+import java.util.List;
+
+/**
+ * Handler, that call all listeners wanted for this mock, before delegating it
+ * to the parameterized handler.
+ *
+ * Also imposterize MockHandlerImpl, delegate all call of InternalMockHandler to the real mockHandler
+ */
+public class InvocationNotifierHandler<T> implements MockHandler, InternalMockHandler<T> {
+
+    private List<InvocationListener> invocationListeners;
+    private MockHandlerImpl<T> mockHandler;
+
+    public InvocationNotifierHandler(MockHandlerImpl<T> mockHandler, MockCreationSettings settings) {
+        this.mockHandler = mockHandler;
+        this.invocationListeners = settings.getInvocationListeners();
+    }
+
+    public Object handle(Invocation invocation) throws Throwable {
+        try {
+            Object returnedValue = mockHandler.handle(invocation);
+            notifyMethodCall(invocation, returnedValue);
+            return returnedValue;
+        } catch (Throwable t){
+            notifyMethodCallException(invocation, t);
+            throw t;
+        }
+    }
+
+
+	private void notifyMethodCall(Invocation invocation, Object returnValue) {
+		for (InvocationListener listener : invocationListeners) {
+            try {
+                listener.reportInvocation(new NotifiedMethodInvocationReport(invocation, returnValue));
+            } catch(Throwable listenerThrowable) {
+                new Reporter().invocationListenerThrewException(listener, listenerThrowable);
+            }
+        }
+	}
+
+    private void notifyMethodCallException(Invocation invocation, Throwable exception) {
+		for (InvocationListener listener : invocationListeners) {
+            try {
+                listener.reportInvocation(new NotifiedMethodInvocationReport(invocation, exception));
+            } catch(Throwable listenerThrowable) {
+                new Reporter().invocationListenerThrewException(listener, listenerThrowable);
+            }
+        }
+	}
+
+    public MockCreationSettings getMockSettings() {
+        return mockHandler.getMockSettings();
+    }
+
+    public VoidMethodStubbable<T> voidMethodStubbable(T mock) {
+        return mockHandler.voidMethodStubbable(mock);
+    }
+
+    public void setAnswersForStubbing(List<Answer> answers) {
+        mockHandler.setAnswersForStubbing(answers);
+    }
+
+    public InvocationContainer getInvocationContainer() {
+        return mockHandler.getInvocationContainer();
+    }
+
+}