--- conflicted
+++ resolved
@@ -1,105 +1,98 @@
-<<<<<<< HEAD
 /*
  * Copyright (c) 2007 Mockito contributors
  * This program is made available under the terms of the MIT License.
  */
-=======
-/*
- * Copyright (c) 2007 Mockito contributors
- * This program is made available under the terms of the MIT License.
- */
->>>>>>> 2881aefc
-package org.mockito.internal.util.reflection;
-
-import java.lang.reflect.Field;
-import java.lang.reflect.InvocationTargetException;
-import java.lang.reflect.Method;
-import java.util.Locale;
-
-/**
- * This utility class will call the setter of the property to inject a new value.
- */
-public class BeanPropertySetter {
-
-    private static final String SET_PREFIX = "set";
-
-    private final Object target;
-    private boolean reportNoSetterFound;
-    private final Field field;
-
-    /**
-     * New BeanPropertySetter
-     * @param target The target on which the setter must be invoked
-     * @param propertyField The field that should be accessed with the setter
-     * @param reportNoSetterFound Allow the set method to raise an Exception if the setter cannot be found
-     */
-    public BeanPropertySetter(final Object target, final Field propertyField, boolean reportNoSetterFound) {
-        this.field = propertyField;
-        this.target = target;
-        this.reportNoSetterFound = reportNoSetterFound;
-    }
-
-    /**
-     * New BeanPropertySetter that don't report failure
-     * @param target The target on which the setter must be invoked
-     * @param propertyField The propertyField that must be accessed through a setter
-     */
-    public BeanPropertySetter(final Object target, final Field propertyField) {
-        this(target, propertyField, false);
-    }
-
-    /**
-     * Set the value to the property represented by this {@link BeanPropertySetter}
-     * @param value the new value to pass to the property setter
-     * @return <code>true</code> if the value has been injected, <code>false</code> otherwise
-     * @throws RuntimeException Can be thrown if the setter threw an exception, if the setter is not accessible
-     *          or, if <code>reportNoSetterFound</code> and setter could not be found.
-     */
-    public boolean set(final Object value) {
-
-        AccessibilityChanger changer = new AccessibilityChanger();
-        Method writeMethod = null;
-        try {
-            writeMethod = target.getClass().getMethod(setterName(field.getName()), field.getType());
-
-            changer.enableAccess(writeMethod);
-            writeMethod.invoke(target, value);
-            return true;
-        } catch (InvocationTargetException e) {
-            throw new RuntimeException("Setter '" + writeMethod + "' of '" + target + "' with value '" + value + "' threw exception : '" + e.getTargetException() + "'", e);
-        } catch (IllegalAccessException e) {
-            throw new RuntimeException("Access not authorized on field '" + field + "' of object '" + target + "' with value: '" + value + "'", e);
-        } catch (NoSuchMethodException e) {
-            reportNoSetterFound();
-        } finally {
-            if(writeMethod != null) {
-                changer.safelyDisableAccess(writeMethod);
-            }
-        }
-
-        reportNoSetterFound();
-        return false;
-    }
-
-    /**
-     * Retrieve the setter name from the field name.
-     *
-     * <p>Implementation is based on the code of {@link java.beans.Introspector}.</p>
-     *
-     * @param fieldName the Field name
-     * @return Setter name.
-     */
-    private String setterName(String fieldName) {
-        return new StringBuilder(SET_PREFIX)
-                .append(fieldName.substring(0, 1).toUpperCase(Locale.ENGLISH))
-                .append(fieldName.substring(1))
-                .toString();
-    }
-
-    private void reportNoSetterFound() {
-        if(reportNoSetterFound) {
-            throw new RuntimeException("Problems setting value on object: [" + target + "] for property : [" + field.getName() + "], setter not found");
-        }
-    }
-
-}
+package org.mockito.internal.util.reflection;
+
+import java.lang.reflect.Field;
+import java.lang.reflect.InvocationTargetException;
+import java.lang.reflect.Method;
+import java.util.Locale;
+
+/**
+ * This utility class will call the setter of the property to inject a new value.
+ */
+public class BeanPropertySetter {
+
+    private static final String SET_PREFIX = "set";
+
+    private final Object target;
+    private boolean reportNoSetterFound;
+    private final Field field;
+
+    /**
+     * New BeanPropertySetter
+     * @param target The target on which the setter must be invoked
+     * @param propertyField The field that should be accessed with the setter
+     * @param reportNoSetterFound Allow the set method to raise an Exception if the setter cannot be found
+     */
+    public BeanPropertySetter(final Object target, final Field propertyField, boolean reportNoSetterFound) {
+        this.field = propertyField;
+        this.target = target;
+        this.reportNoSetterFound = reportNoSetterFound;
+    }
+
+    /**
+     * New BeanPropertySetter that don't report failure
+     * @param target The target on which the setter must be invoked
+     * @param propertyField The propertyField that must be accessed through a setter
+     */
+    public BeanPropertySetter(final Object target, final Field propertyField) {
+        this(target, propertyField, false);
+    }
+
+    /**
+     * Set the value to the property represented by this {@link BeanPropertySetter}
+     * @param value the new value to pass to the property setter
+     * @return <code>true</code> if the value has been injected, <code>false</code> otherwise
+     * @throws RuntimeException Can be thrown if the setter threw an exception, if the setter is not accessible
+     *          or, if <code>reportNoSetterFound</code> and setter could not be found.
+     */
+    public boolean set(final Object value) {
+
+        AccessibilityChanger changer = new AccessibilityChanger();
+        Method writeMethod = null;
+        try {
+            writeMethod = target.getClass().getMethod(setterName(field.getName()), field.getType());
+
+            changer.enableAccess(writeMethod);
+            writeMethod.invoke(target, value);
+            return true;
+        } catch (InvocationTargetException e) {
+            throw new RuntimeException("Setter '" + writeMethod + "' of '" + target + "' with value '" + value + "' threw exception : '" + e.getTargetException() + "'", e);
+        } catch (IllegalAccessException e) {
+            throw new RuntimeException("Access not authorized on field '" + field + "' of object '" + target + "' with value: '" + value + "'", e);
+        } catch (NoSuchMethodException e) {
+            reportNoSetterFound();
+        } finally {
+            if(writeMethod != null) {
+                changer.safelyDisableAccess(writeMethod);
+            }
+        }
+
+        reportNoSetterFound();
+        return false;
+    }
+
+    /**
+     * Retrieve the setter name from the field name.
+     *
+     * <p>Implementation is based on the code of {@link java.beans.Introspector}.</p>
+     *
+     * @param fieldName the Field name
+     * @return Setter name.
+     */
+    private String setterName(String fieldName) {
+        return new StringBuilder(SET_PREFIX)
+                .append(fieldName.substring(0, 1).toUpperCase(Locale.ENGLISH))
+                .append(fieldName.substring(1))
+                .toString();
+    }
+
+    private void reportNoSetterFound() {
+        if(reportNoSetterFound) {
+            throw new RuntimeException("Problems setting value on object: [" + target + "] for property : [" + field.getName() + "], setter not found");
+        }
+    }
+
+}