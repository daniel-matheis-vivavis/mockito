<<<<<<< HEAD
/*
 * Copyright (c) 2007 Mockito contributors
 * This program is made available under the terms of the MIT License.
 */
=======
/*
 * Copyright (c) 2007 Mockito contributors
 * This program is made available under the terms of the MIT License.
 */
>>>>>>> 2881aefc
package org.mockito.internal.stubbing;

import org.mockito.exceptions.Reporter;
import org.mockito.invocation.Invocation;
import org.mockito.stubbing.Answer;
import org.mockito.stubbing.DeprecatedOngoingStubbing;
import org.mockito.stubbing.OngoingStubbing;

import java.util.List;

public class OngoingStubbingImpl<T> extends BaseStubbing<T> {
    
    private final InvocationContainerImpl invocationContainerImpl;

    public OngoingStubbingImpl(InvocationContainerImpl invocationContainerImpl) {
        this.invocationContainerImpl = invocationContainerImpl;
    }

    public OngoingStubbing<T> thenAnswer(Answer<?> answer) {
        if(!invocationContainerImpl.hasInvocationForPotentialStubbing()) {
            new Reporter().incorrectUseOfApi();
        }

        invocationContainerImpl.addAnswer(answer);
        return new ConsecutiveStubbing<T>(invocationContainerImpl);
    }

    public OngoingStubbing<T> then(Answer<?> answer) {
        return thenAnswer(answer);
    }

    public DeprecatedOngoingStubbing<T> toAnswer(Answer<?> answer) {
        invocationContainerImpl.addAnswer(answer);
        return new ConsecutiveStubbing<T>(invocationContainerImpl);
    }

    public List<Invocation> getRegisteredInvocations() {
        //TODO interface for tests
        return invocationContainerImpl.getInvocations();
    }

    public <M> M getMock() {
        return (M) invocationContainerImpl.invokedMock();
    }
}
<|MERGE_RESOLUTION|>--- conflicted
+++ resolved
@@ -1,56 +1,49 @@
-<<<<<<< HEAD
 /*
  * Copyright (c) 2007 Mockito contributors
  * This program is made available under the terms of the MIT License.
  */
-=======
-/*
- * Copyright (c) 2007 Mockito contributors
- * This program is made available under the terms of the MIT License.
- */
->>>>>>> 2881aefc
-package org.mockito.internal.stubbing;
-
-import org.mockito.exceptions.Reporter;
-import org.mockito.invocation.Invocation;
-import org.mockito.stubbing.Answer;
-import org.mockito.stubbing.DeprecatedOngoingStubbing;
-import org.mockito.stubbing.OngoingStubbing;
-
-import java.util.List;
-
-public class OngoingStubbingImpl<T> extends BaseStubbing<T> {
-    
-    private final InvocationContainerImpl invocationContainerImpl;
-
-    public OngoingStubbingImpl(InvocationContainerImpl invocationContainerImpl) {
-        this.invocationContainerImpl = invocationContainerImpl;
-    }
-
-    public OngoingStubbing<T> thenAnswer(Answer<?> answer) {
-        if(!invocationContainerImpl.hasInvocationForPotentialStubbing()) {
-            new Reporter().incorrectUseOfApi();
-        }
-
-        invocationContainerImpl.addAnswer(answer);
-        return new ConsecutiveStubbing<T>(invocationContainerImpl);
-    }
-
-    public OngoingStubbing<T> then(Answer<?> answer) {
-        return thenAnswer(answer);
-    }
-
-    public DeprecatedOngoingStubbing<T> toAnswer(Answer<?> answer) {
-        invocationContainerImpl.addAnswer(answer);
-        return new ConsecutiveStubbing<T>(invocationContainerImpl);
-    }
-
-    public List<Invocation> getRegisteredInvocations() {
-        //TODO interface for tests
-        return invocationContainerImpl.getInvocations();
-    }
-
-    public <M> M getMock() {
-        return (M) invocationContainerImpl.invokedMock();
-    }
-}
+package org.mockito.internal.stubbing;
+
+import org.mockito.exceptions.Reporter;
+import org.mockito.invocation.Invocation;
+import org.mockito.stubbing.Answer;
+import org.mockito.stubbing.DeprecatedOngoingStubbing;
+import org.mockito.stubbing.OngoingStubbing;
+
+import java.util.List;
+
+public class OngoingStubbingImpl<T> extends BaseStubbing<T> {
+    
+    private final InvocationContainerImpl invocationContainerImpl;
+
+    public OngoingStubbingImpl(InvocationContainerImpl invocationContainerImpl) {
+        this.invocationContainerImpl = invocationContainerImpl;
+    }
+
+    public OngoingStubbing<T> thenAnswer(Answer<?> answer) {
+        if(!invocationContainerImpl.hasInvocationForPotentialStubbing()) {
+            new Reporter().incorrectUseOfApi();
+        }
+
+        invocationContainerImpl.addAnswer(answer);
+        return new ConsecutiveStubbing<T>(invocationContainerImpl);
+    }
+
+    public OngoingStubbing<T> then(Answer<?> answer) {
+        return thenAnswer(answer);
+    }
+
+    public DeprecatedOngoingStubbing<T> toAnswer(Answer<?> answer) {
+        invocationContainerImpl.addAnswer(answer);
+        return new ConsecutiveStubbing<T>(invocationContainerImpl);
+    }
+
+    public List<Invocation> getRegisteredInvocations() {
+        //TODO interface for tests
+        return invocationContainerImpl.getInvocations();
+    }
+
+    public <M> M getMock() {
+        return (M) invocationContainerImpl.invokedMock();
+    }
+}