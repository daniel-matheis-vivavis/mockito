--- conflicted
+++ resolved
@@ -1,78 +1,71 @@
-<<<<<<< HEAD
 /*
  * Copyright (c) 2007 Mockito contributors
  * This program is made available under the terms of the MIT License.
  */
-=======
-/*
- * Copyright (c) 2007 Mockito contributors
- * This program is made available under the terms of the MIT License.
- */
->>>>>>> 2881aefc
-package org.mockito.internal.invocation;
-
-import org.hamcrest.Matcher;
-import org.mockito.internal.matchers.MatcherDecorator;
-import org.mockito.internal.matchers.VarargMatcher;
-import org.mockito.invocation.Invocation;
-
-import java.util.List;
-
-@SuppressWarnings("unchecked")
-public class ArgumentsComparator {
-    public boolean argumentsMatch(InvocationMatcher invocationMatcher, Invocation actual) {
-        Object[] actualArgs = actual.getArguments();
-        return argumentsMatch(invocationMatcher, actualArgs) || varArgsMatch(invocationMatcher, actual);
-    }
-
-    public boolean argumentsMatch(InvocationMatcher invocationMatcher, Object[] actualArgs) {
-        if (actualArgs.length != invocationMatcher.getMatchers().size()) {
-            return false;
-        }
-        for (int i = 0; i < actualArgs.length; i++) {
-            if (!invocationMatcher.getMatchers().get(i).matches(actualArgs[i])) {
-                return false;
-            }
-        }
-        return true;
-    }
-
-    //ok, this method is a little bit messy but the vararg business unfortunately is messy...      
-    private boolean varArgsMatch(InvocationMatcher invocationMatcher, Invocation actual) {
-        if (!actual.getMethod().isVarArgs()) {
-            //if the method is not vararg forget about it
-            return false;
-        }
-
-        //we must use raw arguments, not arguments...
-        Object[] rawArgs = actual.getRawArguments();
-        List<Matcher> matchers = invocationMatcher.getMatchers();
-
-        if (rawArgs.length != matchers.size()) {
-            return false;
-        }
-
-        for (int i = 0; i < rawArgs.length; i++) {
-            Matcher m = matchers.get(i);
-            //it's a vararg because it's the last array in the arg list
-            if (rawArgs[i] != null && rawArgs[i].getClass().isArray() && i == rawArgs.length-1) {
-                Matcher actualMatcher;
-                //this is necessary as the framework often decorates matchers
-                if (m instanceof MatcherDecorator) {
-                    actualMatcher = ((MatcherDecorator)m).getActualMatcher();
-                } else {
-                    actualMatcher = m;
-                }
-                //this is very important to only allow VarargMatchers here. If you're not sure why remove it and run all tests.
-                if (!(actualMatcher instanceof VarargMatcher) || !actualMatcher.matches(rawArgs[i])) {
-                    return false;
-                }
-            //it's not a vararg (i.e. some ordinary argument before varargs), just do the ordinary check
-            } else if (!m.matches(rawArgs[i])){
-                return false;
-            }
-        }
-
-        return true;
-    }
+package org.mockito.internal.invocation;
+
+import org.hamcrest.Matcher;
+import org.mockito.internal.matchers.MatcherDecorator;
+import org.mockito.internal.matchers.VarargMatcher;
+import org.mockito.invocation.Invocation;
+
+import java.util.List;
+
+@SuppressWarnings("unchecked")
+public class ArgumentsComparator {
+    public boolean argumentsMatch(InvocationMatcher invocationMatcher, Invocation actual) {
+        Object[] actualArgs = actual.getArguments();
+        return argumentsMatch(invocationMatcher, actualArgs) || varArgsMatch(invocationMatcher, actual);
+    }
+
+    public boolean argumentsMatch(InvocationMatcher invocationMatcher, Object[] actualArgs) {
+        if (actualArgs.length != invocationMatcher.getMatchers().size()) {
+            return false;
+        }
+        for (int i = 0; i < actualArgs.length; i++) {
+            if (!invocationMatcher.getMatchers().get(i).matches(actualArgs[i])) {
+                return false;
+            }
+        }
+        return true;
+    }
+
+    //ok, this method is a little bit messy but the vararg business unfortunately is messy...      
+    private boolean varArgsMatch(InvocationMatcher invocationMatcher, Invocation actual) {
+        if (!actual.getMethod().isVarArgs()) {
+            //if the method is not vararg forget about it
+            return false;
+        }
+
+        //we must use raw arguments, not arguments...
+        Object[] rawArgs = actual.getRawArguments();
+        List<Matcher> matchers = invocationMatcher.getMatchers();
+
+        if (rawArgs.length != matchers.size()) {
+            return false;
+        }
+
+        for (int i = 0; i < rawArgs.length; i++) {
+            Matcher m = matchers.get(i);
+            //it's a vararg because it's the last array in the arg list
+            if (rawArgs[i] != null && rawArgs[i].getClass().isArray() && i == rawArgs.length-1) {
+                Matcher actualMatcher;
+                //this is necessary as the framework often decorates matchers
+                if (m instanceof MatcherDecorator) {
+                    actualMatcher = ((MatcherDecorator)m).getActualMatcher();
+                } else {
+                    actualMatcher = m;
+                }
+                //this is very important to only allow VarargMatchers here. If you're not sure why remove it and run all tests.
+                if (!(actualMatcher instanceof VarargMatcher) || !actualMatcher.matches(rawArgs[i])) {
+                    return false;
+                }
+            //it's not a vararg (i.e. some ordinary argument before varargs), just do the ordinary check
+            } else if (!m.matches(rawArgs[i])){
+                return false;
+            }
+        }
+
+        return true;
+    }
 }