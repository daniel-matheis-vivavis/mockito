--- conflicted
+++ resolved
@@ -5,15 +5,11 @@
 
 package org.mockito.internal.verification.checkers;
 
-<<<<<<< HEAD
+import java.util.Iterator;
 import static org.mockito.internal.exceptions.Reporter.tooLittleActualInvocations;
 import static org.mockito.internal.invocation.InvocationMarker.markVerified;
 import static org.mockito.internal.invocation.InvocationsFinder.findInvocations;
 import static org.mockito.internal.invocation.InvocationsFinder.getLastLocation;
-=======
-import java.util.Iterator;
-import java.util.List;
->>>>>>> 31c7876f
 
 import java.util.List;
 import org.mockito.internal.invocation.InvocationMatcher;
@@ -21,23 +17,18 @@
 import org.mockito.invocation.Location;
 
 public class AtLeastXNumberOfInvocationsChecker {
-    
+
     public void check(List<Invocation> invocations, InvocationMatcher wanted, int wantedCount) {
         List<Invocation> actualInvocations = findInvocations(invocations, wanted);
         
         int actualCount = actualInvocations.size();
         if (wantedCount > actualCount) {
             Location lastLocation = getLastLocation(actualInvocations);
-            throw tooLittleActualInvocations(new AtLeastDiscrepancy(wantedCount, actualCount), wanted, lastLocation);        
+            throw tooLittleActualInvocations(new AtLeastDiscrepancy(wantedCount, actualCount), wanted, lastLocation);
         }
-<<<<<<< HEAD
-        
-        markVerified(actualInvocations, wanted);
-=======
 
         removeAlreadyVerified(actualInvocations);
-        invocationMarker.markVerified(actualInvocations, wanted);
->>>>>>> 31c7876f
+        markVerified(actualInvocations, wanted);
     }
 
     private void removeAlreadyVerified(List<Invocation> invocations) {
